--- conflicted
+++ resolved
@@ -121,14 +121,10 @@
 
         node_in_dim = tuple(node_in_dim)
         if configs.model.struct_encoder.use_rotary_embeddings:
-<<<<<<< HEAD
             if configs.model.struct_encoder.rotary_mode==3:
                 edge_in_dim = (configs.model.struct_encoder.num_rbf+8,1) #16+2+3+3 only for mode ==3 add 8D pos_embeddings
             else: 
                 edge_in_dim = (configs.model.struct_encoder.num_rbf+2,1) #16+2 
-=======
-            edge_in_dim = (configs.model.struct_encoder.num_rbf + 2, 1)  # 16+2
->>>>>>> 165ccb76
         else:
             edge_in_dim = (
             configs.model.struct_encoder.num_rbf + configs.model.struct_encoder.num_positional_embeddings,
