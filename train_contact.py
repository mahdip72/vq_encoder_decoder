import argparse
import numpy as np
import yaml
import torch
from torch.nn import BCELoss
from utils.utils import load_configs, prepare_saving_dir, get_logging, prepare_optimizer, prepare_tensorboard, \
    save_checkpoint
from utils.utils import load_checkpoints
from utils.utils import print_trainable_parameters
from accelerate import Accelerator
from data.data_contactmap import prepare_dataloaders
from models.vqvae_contact import prepare_models
from tqdm import tqdm
import os
import time
import torchmetrics
from torchmetrics.classification import BinaryAccuracy, BinaryF1Score
from visualization.main import compute_visualization
import gc

# from ray import tune
# from ray import train
# from ray.tune.schedulers import ASHAScheduler


def train_loop(model, train_loader, epoch, **kwargs):
    accelerator = kwargs.pop('accelerator')
    optimizer = kwargs.pop('optimizer')
    scheduler = kwargs.pop('scheduler')
    train_writer = kwargs.pop('train_writer')
    configs = kwargs.pop('configs')
    optimizer_name = configs.optimizer.name
    alpha = configs.model.vector_quantization.alpha
    codebook_size = configs.model.vector_quantization.codebook_size
    accum_iter = configs.train_settings.grad_accumulation

    # Prepare metrics for evaluation
    accuracy = BinaryAccuracy(threshold=0.5)
    f1_score = BinaryF1Score(threshold=0.5)
    bce = BCELoss()

    accuracy.to(accelerator.device)
    f1_score.to(accelerator.device)
    bce.to(accelerator.device)

    optimizer.zero_grad()

    train_total_loss = 0.0
    train_rec_loss = 0.0
    train_cmt_loss = 0.0

    total_loss = 0.0
    total_rec_loss = 0.0
    total_cmt_loss = 0.0

    total_activation = 0.0
    counter = 0
    global_step = kwargs.get('global_step', 0)

    # Initialize the progress bar using tqdm
    progress_bar = tqdm(range(0, int(np.ceil(len(train_loader) / accum_iter))),
                        leave=False,
                        disable=not (accelerator.is_main_process and configs.tqdm_progress_bar))
    progress_bar.set_description(f"Epoch {epoch}")

    # Training loop
    model.train()
    if optimizer_name == 'schedulerfree':
        optimizer.train()
    for data in train_loader:
        cmaps = data["input_contact_map"]

        # Train with gradient accumulation
        with accelerator.accumulate(model):
            optimizer.zero_grad()
            outputs, indices, commit_loss = model(cmaps)

            # Consider both reconstruction loss and commit loss
            # rec_loss = torch.nn.functional.l1_loss(outputs, cmaps)

            # Binary cross entropy loss
            rec_loss = bce(outputs.reshape(-1, 1), cmaps.reshape(-1, 1))

            loss = rec_loss + alpha * commit_loss

            # Update the metrics
            accuracy.update(accelerator.gather(outputs.detach()).reshape(-1, 1), accelerator.gather(cmaps.detach()).reshape(-1, 1))
            f1_score.update(accelerator.gather(outputs.detach()).reshape(-1, 1), accelerator.gather(cmaps.detach()).reshape(-1, 1))

            # Gather the losses across all processes for logging (if we use distributed training).
            avg_rec_loss = accelerator.gather(rec_loss.detach().repeat(configs.train_settings.batch_size)).mean()
            train_rec_loss += avg_rec_loss.item() / accum_iter

            avg_cmt_loss = accelerator.gather(commit_loss.detach().repeat(configs.train_settings.batch_size)).mean()
            train_cmt_loss += avg_cmt_loss.item() / accum_iter

            train_total_loss = train_rec_loss + alpha * train_cmt_loss

            accelerator.backward(loss)
            if accelerator.sync_gradients:
<<<<<<< HEAD
                accelerator.clip_grad_norm_(model.parameters(), configs.optimizer.grad_clip_norm)

=======
                if optimizer_name != 'schedulerfree':
                    accelerator.clip_grad_norm_(model.parameters(), configs.optimizer.grad_clip_norm)
>>>>>>> 3a2472fd
            if optimizer_name != 'schedulerfree':
                optimizer.step()
                scheduler.step()
            else:
                optimizer.step()

        if accelerator.sync_gradients:
            if configs.tqdm_progress_bar:
                progress_bar.update(1)
            global_step += 1
            counter += 1

            # Keep track of total combined loss, total reconstruction loss, and total commit loss
            total_loss += train_total_loss
            total_rec_loss += train_rec_loss
            total_cmt_loss += train_cmt_loss
            total_activation += indices.unique().numel() / codebook_size

            train_total_loss = 0.0
            train_rec_loss = 0.0
            train_cmt_loss = 0.0

            if configs.tqdm_progress_bar:
                progress_bar.set_description(f"epoch {epoch} "
                                             + f"rec loss: {total_rec_loss / counter:.3f}, "
                                             + f"cmt loss: {total_cmt_loss / counter:.3f}]")

            # Add learning rate to TensorBoard for each global step
            if accelerator.is_main_process and configs.tensorboard_log:
                train_writer.add_scalar('Train/Learning Rate', optimizer.param_groups[0]['lr'], global_step)
                train_writer.flush()

        if configs.tqdm_progress_bar:
            progress_bar.set_postfix(
                {
                    "lr": optimizer.param_groups[0]['lr'],
                    "step_loss": loss.detach().item(),
                    "rec_loss": rec_loss.detach().item(),
                    "cmt_loss": commit_loss.detach().item(),
                    "activation": indices.unique().numel() / codebook_size * 100,
                    "global_step": global_step
                }
            )

        # Clear unused variables
        del data, cmaps, outputs, indices, commit_loss, rec_loss, loss, avg_rec_loss, avg_cmt_loss

    # Compute average losses and metrics
    avg_loss = total_loss / counter
    avg_rec_loss = total_rec_loss / counter
    avg_cmt_loss = total_cmt_loss / counter
    avg_activation = total_activation / counter

    return_dict = {
        "loss": avg_loss,
        "rec_loss": avg_rec_loss,
        "cmt_loss": avg_cmt_loss,
        "accuracy": accuracy.compute().item(),
        "f1_score": f1_score.compute().item(),
        "counter": counter,
        "global_step": global_step
    }

    # Reset the metrics for the next epoch
    accuracy.reset()
    f1_score.reset()

    accelerator.wait_for_everyone()
    del progress_bar
    torch.cuda.empty_cache()
    gc.collect()

    return return_dict


def valid_loop(model, valid_loader, epoch, **kwargs):
    accelerator = kwargs.pop('accelerator')
    optimizer = kwargs.pop('optimizer')
    configs = kwargs.pop('configs')
    optimizer_name = configs.optimizer.name
    alpha = configs.model.vector_quantization.alpha
    accum_iter = configs.train_settings.grad_accumulation

    # Prepare metrics to evaluation
    accuracy = BinaryAccuracy(threshold=0.5)
    f1_score = BinaryF1Score(threshold=0.5)
    bce = BCELoss()

    accuracy.to(accelerator.device)
    f1_score.to(accelerator.device)

    optimizer.zero_grad()

    total_loss = 0.0
    total_rec_loss = 0.0
    total_cmt_loss = 0.0

    valid_total_loss = 0.0
    valid_rec_loss = 0.0
    valid_cmt_loss = 0.0
    counter = 0
    global_step = kwargs.get('global_step', 0)

    progress_bar = tqdm(range(0, int(len(valid_loader))),
                        leave=False,
                        disable=not (accelerator.is_main_process and configs.tqdm_progress_bar))
    progress_bar.set_description(f"Validation epoch {epoch}")

    # Validation loop
    model.eval()
    if optimizer_name != 'schedulerfree':
        optimizer.eval()
    for data in valid_loader:
        cmaps = data["input_contact_map"]

        with torch.inference_mode():
            optimizer.zero_grad()
            outputs, indices, commit_loss = model(cmaps)
            cmaps = cmaps.to(accelerator.device)
            outputs = outputs.to(accelerator.device)

            # Consider both reconstruction loss and commit loss
            # rec_loss = torch.nn.functional.l1_loss(outputs, cmaps)

            # Binary cross entropy loss
            rec_loss = bce(outputs.reshape(-1, 1), cmaps.reshape(-1, 1))

            loss = rec_loss + alpha * commit_loss

            # Update the metrics
            accuracy.update(accelerator.gather(outputs.detach()).reshape(-1, 1), accelerator.gather(cmaps.detach()).reshape(-1, 1))
            f1_score.update(accelerator.gather(outputs.detach()).reshape(-1, 1), accelerator.gather(cmaps.detach()).reshape(-1, 1))

            # Gather the losses across all processes for logging (if we use distributed training).
            avg_rec_loss = accelerator.gather(rec_loss.repeat(configs.valid_settings.batch_size)).mean()
            valid_rec_loss += avg_rec_loss.item() / accum_iter

            avg_cmt_loss = accelerator.gather(commit_loss.repeat(configs.valid_settings.batch_size)).mean()
            valid_cmt_loss += avg_cmt_loss.item() / accum_iter

            valid_total_loss = valid_rec_loss + alpha * valid_cmt_loss

        # global_step += 1
        if configs.tqdm_progress_bar:
            progress_bar.update(1)

        counter += 1

        # Keep track of total combined loss, total reconstruction loss, and total commit loss
        total_loss += valid_total_loss
        total_rec_loss += valid_rec_loss
        total_cmt_loss += valid_cmt_loss

        valid_total_loss = 0.0
        valid_rec_loss = 0.0
        valid_cmt_loss = 0.0
        valid_ce_loss = 0.0

        if configs.tqdm_progress_bar:
            progress_bar.set_description(f"validation epoch {epoch} "
                                         + f"rec loss: {total_rec_loss / counter:.3f}, "
                                         + f"cmt loss: {total_cmt_loss / counter:.3f}]")

        # Clear unused variables
        del data, cmaps, outputs, indices, commit_loss, rec_loss, loss, avg_rec_loss, avg_cmt_loss

    avg_loss = total_loss / counter
    avg_rec_loss = total_rec_loss / counter
    avg_cmt_loss = total_cmt_loss / counter

    return_dict = {
        "loss": avg_loss,
        "rec_loss": avg_rec_loss,
        "cmt_loss": avg_cmt_loss,
        "accuracy": accuracy.compute().item(),
        "f1_score": f1_score.compute().item(),
        "counter": counter,
    }

    # Reset the metrics for the next epoch
    accuracy.reset()
    f1_score.reset()

    accelerator.wait_for_everyone()
    del progress_bar
    torch.cuda.empty_cache()
    gc.collect()

    return return_dict


def main(dict_config, config_file_path):
    configs = load_configs(dict_config)

    if isinstance(configs.fix_seed, int):
        torch.manual_seed(configs.fix_seed)
        torch.random.manual_seed(configs.fix_seed)
        np.random.seed(configs.fix_seed)

    result_path, checkpoint_path = prepare_saving_dir(configs, config_file_path)

    logging = get_logging(result_path)

    accelerator = Accelerator(
        mixed_precision=configs.train_settings.mixed_precision,
        gradient_accumulation_steps=configs.train_settings.grad_accumulation,
        # dispatch_batches=False
    )

    # Prepare dataloader, model, and optimizer
    train_dataloader, valid_dataloader, visualization_loader = prepare_dataloaders(configs)

    if accelerator.is_main_process:
        logging.info('Finished preparing dataloaders')

    net = prepare_models(configs, logging, accelerator)
    if accelerator.is_main_process:
        logging.info('Finished preparing models')

    optimizer, scheduler = prepare_optimizer(net, configs, len(train_dataloader), logging)
    if accelerator.is_main_process:
        logging.info('Finished preparing optimizer')

    net, optimizer, train_dataloader, valid_dataloader, visualization_loader, scheduler = accelerator.prepare(
        net, optimizer, train_dataloader, valid_dataloader, visualization_loader, scheduler
    )

    # Load checkpoints if needed
    net, start_epoch = load_checkpoints(configs, optimizer, scheduler, logging, net, accelerator)

    net.to(accelerator.device)

    # compile models to train faster and efficiently
    if configs.model.compile_model:
        net = torch.compile(net)
        if accelerator.is_main_process:
            logging.info('Finished compiling models')

    # Print number of trainable parameters in the model
    if accelerator.is_main_process:
        print_trainable_parameters(net, logging, 'VQ-VAE')

    # Initialize train and valid TensorBoards
    train_writer, valid_writer = None, None
    if configs.tensorboard_log:
        train_writer, valid_writer = prepare_tensorboard(result_path)

    # Log number of train steps per epoch
    if accelerator.is_main_process:
        train_steps = np.ceil(len(train_dataloader) / configs.train_settings.grad_accumulation)
        logging.info(f'Number of train steps per epoch: {int(train_steps)}')

    # Keep track of global step across all processes; useful for continuing training from a checkpoint.
    global_step = 0
    # Keep track of best metrics
    best_valid_metrics = {'loss': float('inf'), 'accuracy': 0.0, 'f1_score': 0.0}
    training_loop_reports = dict()
    valid_loop_reports = dict()

    for epoch in range(start_epoch, configs.train_settings.num_epochs + 1):

        # Training
        start_time = time.time()
        training_loop_reports = train_loop(net, train_dataloader, epoch,
                                           accelerator=accelerator,
                                           optimizer=optimizer,
                                           scheduler=scheduler, configs=configs,
                                           logging=logging, global_step=global_step,
                                           train_writer=train_writer)
        end_time = time.time()
        training_time = end_time - start_time
        torch.cuda.empty_cache()
        gc.collect()

        if accelerator.is_main_process:
            logging.info(
                f'epoch {epoch} ({training_loop_reports["counter"]} steps) - time {np.round(training_time, 2)}, '
                f'global steps {training_loop_reports["global_step"]}, loss {training_loop_reports["loss"]:.4f}, '
                f'rec loss {training_loop_reports["rec_loss"]:.4f}, '
                f'cmt loss {training_loop_reports["cmt_loss"]:.4f}, '
                f'accuracy {training_loop_reports["accuracy"]:.4f}, '
                f'f1_score {training_loop_reports["f1_score"]:.4f}'
            )

        global_step = training_loop_reports["global_step"]

        # Add train losses to TensorBoard
        if accelerator.is_main_process and configs.tensorboard_log:
            train_writer.add_scalar('Combined Loss', training_loop_reports['loss'], epoch)
            train_writer.add_scalar('Reconstruction Loss', training_loop_reports["rec_loss"], epoch)
            train_writer.add_scalar('Commitment Loss', training_loop_reports["cmt_loss"], epoch)
            train_writer.add_scalar('Accuracy', training_loop_reports["accuracy"], epoch)
            train_writer.add_scalar('F1 Score', training_loop_reports["f1_score"], epoch)
            train_writer.flush()

        # Validation
        if epoch % configs.valid_settings.do_every == 0:
            start_time = time.time()
            valid_loop_reports = valid_loop(net, valid_dataloader, epoch,
                                            accelerator=accelerator,
                                            optimizer=optimizer,
                                            scheduler=scheduler, configs=configs,
                                            logging=logging, global_step=global_step,
                                            valid_writer=valid_writer)
            end_time = time.time()
            valid_time = end_time - start_time
            if accelerator.is_main_process:
                logging.info(
                    f'validation epoch {epoch} ({valid_loop_reports["counter"]} steps) - time {np.round(valid_time, 2)}s, '
                    f'loss {valid_loop_reports["loss"]:.4f}, '
                    f'rec loss {valid_loop_reports["rec_loss"]:.4f}, '
                    f'accuracy {training_loop_reports["accuracy"]:.4f}, '
                    f'f1 score {training_loop_reports["f1_score"]:.4f}'
                )

            # Add validation losses to TensorBoard
            valid_loss = valid_loop_reports['loss']
            if accelerator.is_main_process and configs.tensorboard_log:
                valid_writer.add_scalar('Combined Loss', valid_loss, epoch)
                valid_writer.add_scalar('Reconstruction Loss', valid_loop_reports["rec_loss"], epoch)
                valid_writer.add_scalar('Commitment Loss', valid_loop_reports["cmt_loss"], epoch)
                valid_writer.add_scalar('Accuracy', valid_loop_reports["accuracy"], epoch)
                valid_writer.add_scalar('F1 Score', valid_loop_reports["f1_score"], epoch)
                valid_writer.flush()

            # Save checkpoints only if current validation loss is less than previous minimum validation loss
            if epoch % configs.checkpoints_every == 0:

                if valid_loss < best_valid_metrics['loss']:
                    best_valid_metrics['loss'] = valid_loss
                    best_valid_metrics['accuracy'] = valid_loop_reports['accuracy']
                    best_valid_metrics['f1_score'] = valid_loop_reports['f1_score']

                    accelerator.wait_for_everyone()
                    # Set the path to save the model's checkpoint.
                    model_path = os.path.join(checkpoint_path, f'epoch_{epoch}.pth')

                    if accelerator.is_main_process:
                        save_checkpoint(epoch, model_path, accelerator, net=net, optimizer=optimizer,
                                        scheduler=scheduler, configs=configs)
                        logging.info(f'\tsaving the best models in {model_path}')

                else:
                    if accelerator.is_main_process:
                        logging.info(f'\tvalidation loss higher than previous minimum; did not save model')

        if epoch % configs.visualization_settings.do_every == 0:
            if accelerator.is_main_process:
                logging.info(f'\tstart visualization at epoch {epoch}')

            accelerator.wait_for_everyone()
            # Visualize the embeddings using T-SNE
            compute_visualization(net, visualization_loader, result_path, configs, logging, accelerator, epoch, optimizer)

    train_writer.close()
    valid_writer.close()

    if accelerator.is_main_process:
        logging.info('Training complete!')

        # Log best metrics
        logging.info(f"best valid loss: {best_valid_metrics['loss']:.4f}")
        logging.info(f"best valid accuracy: {best_valid_metrics['accuracy']:.4f}")
        logging.info(f"best valid f1 score: {best_valid_metrics['f1_score']:.4f}")

    accelerator.wait_for_everyone()
    accelerator.free_memory()
    accelerator.end_training()
    torch.cuda.empty_cache()

    return training_loop_reports, valid_loop_reports


# def run_ray_tune(dict_config, config_file_path):
#
#     # Save configs to yaml file
#     with open(config_file_path, 'w') as output_file:
#         yaml.dump(dict_config, output_file, default_flow_style=False)
#
#     training_loop_reports, valid_loop_reports = main(dict_config, config_file_path)
#     train.report({
#         "train_rec_loss": training_loop_reports["rec_loss"],
#         "val_rec_loss": valid_loop_reports["rec_loss"]
#     })


if __name__ == "__main__":
    parser = argparse.ArgumentParser(description="Train a VQ-VAE model.")
    parser.add_argument("--config_path", "-c", help="The location of config file",
                        default='./configs/config_vqvae_contact.yaml')

    # ray_tune flag for tuning hyperparameters
    parser.add_argument("--ray_tune", action='store_true')

    args = parser.parse_args()
    config_path = args.config_path
    ray_tune = args.ray_tune

    with open(config_path) as file:
        config_file = yaml.full_load(file)

    # if ray_tune:
    #
    #     # Set hyperparameters to tune
    #     config_file["train_settings"]["batch_size"] = tune.choice([32, 64, 128])
    #     config_file["optimizer"]["lr"] = tune.choice([0.01, 0.001, 0.0001])
    #     config_file["num_layers"] = tune.choice([1,2,4,8])
    #     config_file["model"]["encoder"]["dim"] = tune.choice([4,8,12])
    #     config_file["model"]["decoder"]["dim"] = tune.choice([4,8,12])
    #
    #     # Scheduler for Ray Tune
    #     ray_scheduler = ASHAScheduler(
    #         metric="val_rec_loss",
    #         mode="min",
    #         max_t=config_file["train_settings"]["num_epochs"],
    #         grace_period=1,
    #         reduction_factor=2,
    #     )
    #
    #     tuner = tune.Tuner(
    #         tune.with_parameters(run_ray_tune, config_file_path=config_path),
    #         tune_config=tune.TuneConfig(
    #             scheduler=ray_scheduler,
    #             num_samples=8
    #         ),
    #         run_config=train.RunConfig(storage_path="~/vq_encoder_decoder/results/ray_tune"),
    #         param_space=config_file
    #     )
    #
    #     results = tuner.fit()
    #
    # else:
    main(config_file, config_path)<|MERGE_RESOLUTION|>--- conflicted
+++ resolved
@@ -98,13 +98,8 @@
 
             accelerator.backward(loss)
             if accelerator.sync_gradients:
-<<<<<<< HEAD
-                accelerator.clip_grad_norm_(model.parameters(), configs.optimizer.grad_clip_norm)
-
-=======
                 if optimizer_name != 'schedulerfree':
                     accelerator.clip_grad_norm_(model.parameters(), configs.optimizer.grad_clip_norm)
->>>>>>> 3a2472fd
             if optimizer_name != 'schedulerfree':
                 optimizer.step()
                 scheduler.step()
