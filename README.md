--- conflicted
+++ resolved
@@ -324,112 +324,9 @@
 
 The table below reproduces Table 2 from the manuscript: reconstruction accuracy on community benchmarks and a zero-shot setting. Metrics are backbone TM-score (↑) and RMSD in Å (↓).
 
-<<<<<<< HEAD
-<table style="font-size:70%; line-height:1.05;">
-  <thead>
-    <tr>
-      <th style="text-align:right;">Dataset</th>
-      <th style="text-align:left;">Metric</th>
-      <th><strong>GCP-VQVAE (Ours)</strong></th>
-      <th>GCP-VQVAE Lite (Ours)</th>
-      <th>FoldToken 4 (Gao et al., 2024c)</th>
-      <th>ESM-3 VQVAE (Hayes et al., 2025)</th>
-      <th>(Gaujac et al., 2024)</th>
-    </tr>
-  </thead>
-  <tbody>
-    <tr>
-      <td style="text-align:right;" rowspan="2">CASP14</td>
-      <td>TM-score</td>
-      <td><strong>0.9890</strong></td>
-      <td>0.9751</td>
-      <td>0.5410</td>
-      <td>0.5042</td>
-      <td>0.3624</td>
-    </tr>
-    <tr>
-      <td>RMSD</td>
-      <td><strong>0.5431</strong></td>
-      <td>0.8435</td>
-      <td>8.9838</td>
-      <td>10.4611</td>
-      <td>10.5344</td>
-    </tr>
-    <tr>
-      <td style="text-align:right;" rowspan="2">CASP15</td>
-      <td>TM-score</td>
-      <td><strong>0.9884</strong></td>
-      <td>0.9665</td>
-      <td>0.3289</td>
-      <td>0.3206</td>
-      <td>0.2329</td>
-    </tr>
-    <tr>
-      <td>RMSD</td>
-      <td><strong>0.5293</strong></td>
-      <td>0.9219</td>
-      <td>14.6702</td>
-      <td>13.1877</td>
-      <td>14.8956</td>
-    </tr>
-    <tr>
-      <td style="text-align:right;" rowspan="2">CASP16</td>
-      <td>TM-score</td>
-      <td><strong>0.9857</strong></td>
-      <td>0.9757</td>
-      <td>0.8055</td>
-      <td>0.7685</td>
-      <td>0.6058</td>
-    </tr>
-    <tr>
-      <td>RMSD</td>
-      <td><strong>0.7567</strong></td>
-      <td>1.0614</td>
-      <td>5.5094</td>
-      <td>8.2640</td>
-      <td>8.7106</td>
-    </tr>
-    <tr>
-      <td style="text-align:right;" rowspan="2">CAMEO2024</td>
-      <td>TM-score</td>
-      <td><strong>0.9918</strong></td>
-      <td>0.9794</td>
-      <td>0.4784</td>
-      <td>0.4633</td>
-      <td>0.3575</td>
-    </tr>
-    <tr>
-      <td>RMSD</td>
-      <td><strong>0.4377</strong></td>
-      <td>0.7401</td>
-      <td>12.1089</td>
-      <td>12.1138</td>
-      <td>13.5360</td>
-    </tr>
-    <tr>
-      <td style="text-align:right;" rowspan="2">Zero-Shot</td>
-      <td>TM-score</td>
-      <td><strong>0.9673</strong></td>
-      <td>0.9466</td>
-      <td>0.3324</td>
-      <td>0.3131</td>
-      <td>-</td>
-    </tr>
-    <tr>
-      <td>RMSD</td>
-      <td><strong>0.8193</strong></td>
-      <td>1.1152</td>
-      <td>17.4449</td>
-      <td>18.9335</td>
-      <td>-</td>
-    </tr>
-  </tbody>
-</table>
-=======
 <p align="center">
   <img src="src/results.png" alt="Benchmark results across datasets" width="1000">
 </p>
->>>>>>> 28bf8b3e
 
 Notes:
 - FoldToken 4 uses a 256-size vocabulary; others use 4096.
